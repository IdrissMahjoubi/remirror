{
  "name": "with-next",
  "version": "0.0.7",
  "private": true,
  "scripts": {
    "build": "next build",
    "dev": "next",
    "start": "next start",
    "type-check": "tsc"
  },
  "dependencies": {
    "@emotion/core": "^10.0.22",
    "@remirror/core": "^0.11.0",
    "@remirror/core-extensions": "^0.11.0",
    "@remirror/editor-social": "^0.11.0",
    "@remirror/editor-wysiwyg": "^0.13.0",
    "@remirror/extension-code-block": "^0.12.0",
    "@remirror/react": "^0.11.0",
<<<<<<< HEAD
    "@remirror/showcase": "^0.11.0",
    "next": "^9.3.4",
=======
    "@remirror/showcase": "^0.13.0",
    "next": "^9.3.1",
>>>>>>> 7d24f1b4
    "react": "^16.12.0",
    "react-dom": "^16.12.0",
    "refractor": "^3.0.0"
  }
}<|MERGE_RESOLUTION|>--- conflicted
+++ resolved
@@ -16,13 +16,8 @@
     "@remirror/editor-wysiwyg": "^0.13.0",
     "@remirror/extension-code-block": "^0.12.0",
     "@remirror/react": "^0.11.0",
-<<<<<<< HEAD
-    "@remirror/showcase": "^0.11.0",
+    "@remirror/showcase": "^0.13.0",
     "next": "^9.3.4",
-=======
-    "@remirror/showcase": "^0.13.0",
-    "next": "^9.3.1",
->>>>>>> 7d24f1b4
     "react": "^16.12.0",
     "react-dom": "^16.12.0",
     "refractor": "^3.0.0"
